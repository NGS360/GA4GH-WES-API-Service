--- conflicted
+++ resolved
@@ -13,19 +13,11 @@
     APP_AUTHOR = os.environ.get("APP_AUTHOR", "Ryan Golhar <ngsbioinformatics@gmail.com")
     DEBUG = os.environ.get("FLASK_DEBUG", False)
 
-<<<<<<< HEAD
-    SQLALCHEMY_DATABASE_URI = os.environ.get('DATABASE_URI') or \
-=======
     SECRET_KEY = os.environ.get("SECRET_KEY", "changeme")
 
-    SQLALCHEMY_DATABASE_URI = os.environ.get('DATABASE_URL') or \
->>>>>>> fd64198a
+    SQLALCHEMY_DATABASE_URI = os.environ.get('DATABASE_URI') or \
         'sqlite:///' + os.path.join(basedir, 'app.db'
     )
-
-    # AWS Configuration
-    AWS_REGION = os.environ.get('AWS_REGION')
-    AWS_OMICS_ROLE_ARN = os.environ.get('AWS_OMICS_ROLE_ARN')
 
 class TestConfig(DefaultConfig): # pylint: disable=too-few-public-methods
     """Unit Test Config profile"""
